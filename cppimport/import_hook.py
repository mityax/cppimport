import os
<<<<<<< HEAD
import io
import re
import sys
=======
>>>>>>> 36fcad06
import shutil
import tempfile
import sysconfig
import distutils.file_util
import traceback
import contextlib
import hashlib

import setuptools
import setuptools.command.build_ext
import pybind11

if sys.version_info[0] == 2:
    import StringIO as io
else:
    import io

@contextlib.contextmanager
def stdchannel_redirected(stdchannel):
    """
    Redirects stdout or stderr to a StringIO object. As of python 3.4, there is a
    standard library contextmanager for this, but backwards compatibility!
    """
    try:
        s = io.StringIO()
        old = getattr(sys, stdchannel)
        setattr(sys, stdchannel, s)
        yield s
    finally:
        setattr(sys, stdchannel, old)

quiet = True
should_force_rebuild = False
file_exts = ['.cpp', '.c']

def set_quiet(to):
    global quiet
    quiet = to

def force_rebuild():
    global should_force_rebuild
    should_force_rebuild = True

def quiet_print(a):
    global quiet
    if not quiet:
        print(a)

def find_file_in_folders(filename, paths):
    for d in paths:
        if not os.path.exists(d):
            continue

        if os.path.isfile(d):
            continue

        for f in os.listdir(d):
            if f == filename:
                return os.path.join(d, f)
    return None

# I use .${filename}.cppimporthash as the checksum file for each module.
def get_checksum_filepath(filepath):
    return os.path.join(
        os.path.dirname(filepath),
        '.' + os.path.basename(filepath) + '.cppimporthash'
    )

def extract_includes(filepath):
    lines = open(filepath, 'r').read()
    regex = '\"(.+?)\"'
    includes = []
    for l in lines.split('\n'):
        if l.startswith('#include'):
            m = re.findall(regex, l)
            if len(m) > 0:
                assert(len(m) == 1)
                includes.append(m[0])
    return includes

def calc_cur_checksum(filepath):
    text = open(filepath, 'r').read().encode('utf-8')

    include_files = extract_includes(filepath)
    user_include_dirs = get_user_include_dirs(filepath)
    for f in include_files:
        inc_filepath = find_file_in_folders(f, user_include_dirs)
        text += open(inc_filepath, 'r').read().encode('utf-8')
    return hashlib.md5(text).hexdigest()

# Use a checksum to see if the file has been changed since the last compilation
def checksum_match(filepath):
    checksum_filepath = get_checksum_filepath(filepath)

    cur_checksum = calc_cur_checksum(filepath)

    if os.path.exists(checksum_filepath):
        saved_checksum = open(checksum_filepath, 'r').read()
        if saved_checksum == cur_checksum:
            return True, (checksum_filepath, cur_checksum)
    return False, (checksum_filepath, cur_checksum)

# Subclass setuptools Extension to add a parameter specifying where the shared
# library should be placed after being compiled
class ImportCppExt(setuptools.Extension):
    def __init__(self, libdest, *args, **kwargs):
        self.libdest = libdest
        setuptools.Extension.__init__(self, *args, **kwargs)

# Subclass setuptools build_ext to put the compiled shared library in the
# appropriate place in the source tree.
class BuildImportCppExt(setuptools.command.build_ext.build_ext):
    def copy_extensions_to_source(self):
        for ext in self.extensions:
            fullname = self.get_ext_fullname(ext.name)
            filename = self.get_ext_filename(fullname)
            src_filename = os.path.join(self.build_lib, filename)
            dest_filename = os.path.join(ext.libdest, os.path.basename(filename))

            distutils.file_util.copy_file(
                src_filename, dest_filename,
                verbose = self.verbose, dry_run = self.dry_run
            )

def get_module_name(full_module_name):
    return full_module_name.split('.')[-1]

def get_ext_dir(filepath):
    return os.path.dirname(filepath)

def get_user_include_dirs(filepath):
    return [
        get_ext_dir(filepath)
    ]

def run_templating(filepath):
    import mako.template
    import mako.runtime

    data = dict()
    data['cfg'] = dict()
    buf = StringIO()
    ctx = mako.runtime.Context(buf, **data)

    tmpl = mako.template.Template(filename = filepath)
    rendered_tmpl = tmpl.render_context(ctx)

    return data['cfg']

def form_config(cfg_globals):
    cfg = dict()
    cfg['compiler_args'] = cfg_globals.get('compiler_args', [])
    cfg['linker_args'] = cfg_globals.get('linker_args', [])
    return cfg

def build_module(full_module_name, filepath):
    build_path = tempfile.mkdtemp()

    cfg_globals = run_templating(filepath)
    cfg = form_config(cfg_globals)

    system_include_dirs = [
        pybind11.get_include(),
        pybind11.get_include(True)
    ]

    ext = ImportCppExt(
        get_ext_dir(filepath),
        full_module_name,
        sources = [filepath],
        include_dirs = system_include_dirs + get_user_include_dirs(filepath),
        extra_compile_args = cfg['compiler_args'],
        extra_link_args = cfg['linker_args']
    )

    args = ['build_ext', '--inplace']
    args.append('--build-temp=' + build_path)
    args.append('--build-lib=' + build_path)

    if quiet:
        args.append('-q')
    else:
        args.append('-v')

    setuptools_args = dict(
        name = full_module_name,
        ext_modules = [ext],
        script_args = args,
        cmdclass = {
            'build_ext': BuildImportCppExt
        }
    )

    if quiet:
        with stdchannel_redirected("stdout"):
            with stdchannel_redirected("stderr"):
                setuptools.setup(**setuptools_args)
    else:
        setuptools.setup(**setuptools_args)

    shutil.rmtree(build_path)

def get_extension_suffix():
    ext_suffix = sysconfig.get_config_var('EXT_SUFFIX')
    if ext_suffix is None:
        ext_suffix = sysconfig.get_config_var('SO')
    return ext_suffix

def delete_existing_extension(ext_path):
    try:
        os.remove(ext_path)
    except OSError:
        pass

def if_bad_checksum_build(full_module_name, filepath):
    ext_name = get_module_name(full_module_name) + get_extension_suffix()
    ext_path = os.path.join(get_ext_dir(filepath), ext_name)

    checksum_good, checksum_save = checksum_match(filepath)

    use_existing_extension = not should_force_rebuild and \
        checksum_good and \
        os.path.exists(ext_path)

    if use_existing_extension:
        quiet_print("Matching checksum for " + filepath + " --> not compiling")
    else:
        quiet_print("Compiling " + filepath)
        delete_existing_extension(ext_path)
        build_module(full_module_name, filepath)
        open(checksum_save[0], 'w').write(checksum_save[1])

def find_matching_path_dirs(moduledir):
    if moduledir is '':
        return sys.path

    ds = []
    for dir in sys.path:
        test_path = os.path.join(dir, moduledir)
        if os.path.exists(test_path) and os.path.isdir(test_path):
            ds.append(test_path)
    return ds

def find_module_cpppath(modulename):
    modulepath_without_ext = modulename.replace('.', os.sep)
    moduledir = os.path.dirname(modulepath_without_ext + '.throwaway')
    matching_dirs = find_matching_path_dirs(moduledir)
    matching_dirs = [os.getcwd() if d == '' else d for d in matching_dirs]

    for ext in file_exts:
        modulefilename = os.path.basename(modulepath_without_ext + ext)
        outfilename = find_file_in_folders(modulefilename, matching_dirs)
        if outfilename is not None:
            return outfilename

    return None

class CppFinder(object):
    def __init__(self):
        pass

    def find_module(self, fullname, path = None):
        # Search through sys.path to find a C++ file that matches the module
        filepath = find_module_cpppath(fullname)

        if filepath is None or not os.path.exists(filepath):
            return

        try:
            if_bad_checksum_build(fullname, filepath)
        except Exception as e:
            print(traceback.format_exc())

def install():
    sys.meta_path.insert(0, CppFinder())<|MERGE_RESOLUTION|>--- conflicted
+++ resolved
@@ -1,10 +1,6 @@
 import os
-<<<<<<< HEAD
-import io
 import re
 import sys
-=======
->>>>>>> 36fcad06
 import shutil
 import tempfile
 import sysconfig
@@ -146,7 +142,7 @@
 
     data = dict()
     data['cfg'] = dict()
-    buf = StringIO()
+    buf = io.StringIO()
     ctx = mako.runtime.Context(buf, **data)
 
     tmpl = mako.template.Template(filename = filepath)
